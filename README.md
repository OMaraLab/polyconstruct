<<<<<<< HEAD
# Polytop Library

This Jupyter notebook will demonstrate how to use the Polytop library to load sample ITP files, create monomer instances, and display a 2D representation of molecules.

## Importing the Library

We will import the `polytop` library and confirm the version.


```python
import polytop
from polytop.topology import Topology
from polytop.junction import Junction
from polytop.monomer import Monomer 
from polytop.polymer import Polymer
from polytop.visualize import Visualize
from IPython.display import Image
from IPython.core.display import HTML


```

## Load topology from an ITP file

First, we will load the ITP files for some molecules to use as monomers.  We'll use some amino acids to make a polypeptide.  We'll start by importing `Arginine` using the `Topology.from_ITP()` function. This function will return a `Topology` object that contains all of the information from the ITP file.  Note for display purposes we'll add a double bond manually between the carbon and the second oxygen in the terminal carboxyl group.


```python
ARG = Topology.from_ITP('tests/data/arginine.itp')
print(ARG.atoms)
```

    [AE97.H26->[AE97.N5], AE97.N5->[AE97.H26,AE97.H25,AE97.C12], AE97.H25->[AE97.N5], AE97.C12->[AE97.N5,AE97.N4,AE97.N6], AE97.N6->[AE97.H23,AE97.H24,AE97.C12], AE97.H23->[AE97.N6], AE97.H24->[AE97.N6], AE97.N4->[AE97.C12,AE97.C10], AE97.C10->[AE97.C8,AE97.H18,AE97.N4,AE97.H19], AE97.H18->[AE97.C10], AE97.H19->[AE97.C10], AE97.C8->[AE97.H15,AE97.C10,AE97.H16,AE97.C7], AE97.H15->[AE97.C8], AE97.H16->[AE97.C8], AE97.C7->[AE97.H13,AE97.H14,AE97.C8,AE97.C9], AE97.H13->[AE97.C7], AE97.H14->[AE97.C7], AE97.C9->[AE97.C11,AE97.H17,AE97.N3,AE97.C7], AE97.H17->[AE97.C9], AE97.N3->[AE97.H20,AE97.C9,AE97.H21], AE97.H20->[AE97.N3], AE97.H21->[AE97.N3], AE97.C11->[AE97.C9,AE97.O2,AE97.O1], AE97.O2->[AE97.C11], AE97.O1->[AE97.C11,AE97.H22], AE97.H22->[AE97.O1]]


We can visualize the topology as a 2D structure to make sure that this is the molecule we want to use.


```python
Visualize(ARG).draw2D('tests/output/arginine.png',(400,200))
Image(filename='tests/output/arginine.png') 
```




    
![png](README_files/README_5_0.png)
    



Now we need to select the terminal amine and the terminal carboxyl group as polymerization junction points in this topology so we can define this topology as a monomer.  First we redraw the topology with explicit hydrogens visible and atom IDs displayed.


```python
Visualize(ARG).draw2D('tests/output/arginine_unordered.png',(400,200),remove_explicit_H=False, show_atom_ID=True)
Image(filename='tests/output/arginine_unordered.png') 
```




    
![png](README_files/README_7_0.png)
    



The first step is to reorder the atom indicies to minimize the name space required for this mononmer (this is not strictly necessary, but it will make the atom IDs easier to read).  We can do this with the `Topology.reorder()` function.  This function will return a new `Topology` object with the atoms reordered.


```python
ARG.auto_rename_atoms()
Visualize(ARG).draw2D('tests/output/arginine_ordered.png',(400,200),remove_explicit_H=False, show_atom_ID=True)
Image(filename='tests/output/arginine_ordered.png')
```




    
![png](README_files/README_9_0.png)
    



Now we can select the atoms that will be on either side of the polymerization junction points, and give each junction a name.  And finally display the monomer highlighting the junctions.


```python

ARG_N = ARG.junction('N1','H9').named('N')
ARG_C = ARG.junction('C5','O1').named('C')
ARG_monomer = Monomer(ARG, [ARG_N, ARG_C])
Visualize.monomer(ARG_monomer).draw2D('tests/output/ARG_monomer.png',(400,200),highlight_junctions=True)
Image(filename='tests/output/ARG_monomer.png')
```




    
![png](README_files/README_11_0.png)
    




```python

```

## Loading a glutamine topology

And we'll do the same with the second amino acid, glutamine


```python
GLN = Topology.from_ITP('tests/data/glutamine.itp')
Visualize(GLN).draw2D('tests/output/GLN.png',(400,200))
Visualize(GLN).draw2D('tests/output/GLN_unordered.png',(400,200),remove_explicit_H=False, show_atom_ID=True)
GLN.auto_rename_atoms() # not required, file already ordered
Visualize(GLN).draw2D('tests/output/GLN_ordered.png',(400,200),remove_explicit_H=False, show_atom_ID=True)
GLN_N = GLN.junction('N1','H6').named('N')
GLN_C = GLN.junction('C4','O1').named('C')
GLN_monomer = Monomer(GLN, [GLN_N, GLN_C])
Visualize.monomer(GLN_monomer).draw2D('tests/output/GLN_monomer.png',(400,200),highlight_junctions=True)

```

## Glutamine pipeline


```python
Image(filename="tests/output/GLN.png")
```




    
![png](README_files/README_16_0.png)
    




```python
Image(filename="tests/output/GLN_unordered.png")
```




    
![png](README_files/README_17_0.png)
    




```python
Image(filename="tests/output/GLN_ordered.png")
```




    
![png](README_files/README_18_0.png)
    




```python
Image(filename='tests/output/GLN_monomer.png')
```




    
![png](README_files/README_19_0.png)
    



# Construct a polymer from a set of monomers

 


```python
dipeptide = Polymer(ARG_monomer)
dipeptide.extend(GLN_monomer, from_junction_name = "C", to_junction_name = "N")
dipeptide.topology.title = "ARG-GLN Dipeptide"
Visualize.polymer(dipeptide).draw2D('tests/output/dipeptide.png',(400,200))
Image(filename='tests/output/dipeptide.png')
```




    
![png](README_files/README_21_0.png)
    



# large polymer 

We'll take a monomer like ethylene terephthalate and polymerize it to a large polymer PET.  There appears to be a problem with inferring bond orders in benzene rings, but this is just a problem for visualization.  We'll show it without inferring bond orders (so no double or triple bonds) to make sure we get the right atom numbers for the polymerization junctions.  The produced ITP should still be correct as bond order is not stored in the ITP file.


```python
eth_topology = Topology.from_ITP('tests/data/ethylene_terephthalate.itp')
Visualize.topology(eth_topology, infer_bond_order=False).draw2D('tests/output/ethylene_terephthalate.png',(400,200), remove_explicit_H=False, show_atom_ID=True)
Image(filename='tests/output/ethylene_terephthalate.png')
```




    
![png](README_files/README_23_0.png)
    



## Manually construct double bonds 


```python
eth_topology.get_bond('C2','O1').order = 2
eth_topology.get_bond('C8','O9').order = 2
eth_topology.get_bond('C4','C15').order = 2
eth_topology.get_bond('C7','C14').order = 2
eth_topology.get_bond('C5','C6').order = 2

Visualize.topology(eth_topology, infer_bond_order=False).draw2D('tests/output/ethylene_terephthalate_double_bond.png',(400,200), remove_explicit_H=False, show_atom_ID=True)
Image(filename='tests/output/ethylene_terephthalate_double_bond.png')
```




    
![png](README_files/README_25_0.png)
    



## Set the junctions to create a monomer


```python
ETH_A = eth_topology.junction('C12','O13').named('A')
ETH_B = eth_topology.junction('O3','H16').named('B')
ETH_monomer = Monomer(eth_topology, [ETH_A, ETH_B])
Visualize.monomer(ETH_monomer, infer_bond_order=False).draw2D('tests/output/ETH_monomer.png',(400,200),highlight_junctions=True)
Image(filename='tests/output/ETH_monomer.png')
```




    
![png](README_files/README_27_0.png)
    



## Create polymer from 3-5 monomers

PET is usually made from 100-200 monomers but that would not be visible so we'll just make a small one here.


```python
import random
monomer_number = random.randint(3,5)
polymer = Polymer(ETH_monomer)
for i in range(monomer_number-1):
    polymer.extend(ETH_monomer, from_junction_name = "B", to_junction_name = "A")
polymer.topology.title = f"PET polymer ({monomer_number} units)"
Visualize.polymer(polymer, infer_bond_order=False).draw2D('tests/output/PET_polymer.png',(800,200), show_legend=True)
Image(filename='tests/output/PET_polymer.png')
```




    
![png](README_files/README_29_0.png)
    



# More complex polymers

We'll model a simple form of glycogen (skipping the glycogenin protein nucleating the **C** chain in the center of the polymer), which is a complex polymer of glucose molecules.  https://chem.libretexts.org/Bookshelves/Biological_Chemistry/Supplemental_Modules_(Biological_Chemistry)/Carbohydrates/Polysaccharides/Glycogen

The structure is characterized by chains 8-10 units long of glucose molecules linked by alpha-1,4-glycosidic bonds, with branches linked by alpha-1,6-glycosidic bonds.  There are three category of chains, **A**, **B**, and **C**, they are 8-10 monomers long, at the end of each chain is a glucose monomer with 3 branch points. There is one **C** chain at the center of the polymer.  For this simplification that **C** chain, will be branch to 2 **B** chains, and each **B** will branch to 4  **A** chains.

### Load monomer - glucose

Note in this topology file;
The C1 glycosidic junction is C₅O₄H₃ 
The C6 glycosidic junction is C₆O₂H₁ 
The C4 glycosidic junction is C₁O₃H₂ 

We'll keep the oxygen in the C4 and C6 glycosidic bond and remove the oxygen in the C1 glycosidic bond so we can construct both 1,4 glycosidic bonds and 1,6 glycosidic bonds.


```python
glucose_topology = Topology.from_ITP('tests/data/glucose.itp')
Visualize.topology(glucose_topology).draw2D('tests/output/glucose.png',(400,200), remove_explicit_H=False, show_atom_ID=True)
Image(filename='tests/output/glucose.png')
```




    
![png](README_files/README_32_0.png)
    



# Load monomer

Let's start with a simple molecule of glucose, and only one of the isomers (the cyclic form), but it would be possible to model others such as the open chain form as well, and to distribute randomly among multiple given an experimentally derived distribution.  We'll create 3 monomers, one with 1,4 junctions, one with 1,6 junctions, and one with all 3 junctions.  We'll only use the 14 monomers to construct the A chains so there is no chance of a branch from the A chain.  We'll use the 146 monomer to make the B and C chains, but we'll make the B chains first and there should be just 1 1 junction remaining to connect it to the C branch. We'll make the 16 monomer just for completeness (to create other starches like amylase)


```python
glucose_topology = Topology.from_ITP('tests/data/glucose.itp')

alpha1 = glucose_topology.junction('C5','O4').named('1')
alpha6 = glucose_topology.junction('O2','H1').named('6')
alpha4 = glucose_topology.junction('O3','H2').named('4')
glucose_topology.title= "Cyclic glucose monomer"

Glucose_14 = Monomer(glucose_topology, [alpha1, alpha4])
Glucose_16 = Monomer(glucose_topology, [alpha1, alpha6])
Glucose_146 = Monomer(glucose_topology, [alpha1, alpha4, alpha6])

Visualize.monomer(Glucose_14).draw2D('tests/output/glucose_14.png',(400,200),highlight_junctions=True)
Visualize.monomer(Glucose_16).draw2D('tests/output/glucose_16.png',(400,200),highlight_junctions=True)
Visualize.monomer(Glucose_146).draw2D('tests/output/glucose_146.png',(400,200),highlight_junctions=True)

```

## Glucose monomers


```python
Image(filename='tests/output/glucose_14.png')
```




    
![png](README_files/README_36_0.png)
    




```python
Image(filename='tests/output/glucose_16.png')
```




    
![png](README_files/README_37_0.png)
    




```python
Image(filename='tests/output/glucose_146.png')
```




    
![png](README_files/README_38_0.png)
    



# Create A chains


```python
import random
random.seed(42) # for reproducability

def create_14_chain(n):
    A_chain = Polymer(Glucose_14)
    for i in range(n-1):
        A_chain.extend(Glucose_14, from_junction_name = "1", to_junction_name = "4")
    return A_chain

A_chains = []

for i in range(4):
    n = random.randint(8,10)
    chain = create_14_chain(n)
    chain.topology.title = f"Alpha chain of length {n}"
    chain_as_monomer = Monomer.from_Polymer(chain)

    Visualize.monomer(chain_as_monomer).draw2D(f'tests/output/alpha{i}.png',(400,200),highlight_junctions=True)
    A_chains.append(f'tests/output/alpha{i}.png')


```

## A Chains

Note: the difference in the shape of the images is an artifact of the visualization software (rdkit) attempting to render a 2D schematic representation of the topologies.  In a 3D visualization the shapes should be similar.  However, under simulation the absence of a dihedral constraint across the junction, that it is not possible to infer from the monomer topologies, which otherwise constrains rotation at the junction bond, will likely result in a more .


```python
Image(filename='tests/output/alpha0.png')
```




    
![png](README_files/README_42_0.png)
    




```python
Image(filename='tests/output/alpha1.png')
```




    
![png](README_files/README_43_0.png)
    




```python
Image(filename='tests/output/alpha2.png')
```




    
![png](README_files/README_44_0.png)
    




```python
Image(filename='tests/output/alpha3.png')
```




    
![png](README_files/README_45_0.png)
    



## Create B Chains


```python
import random

def create_146_chain(n):
    B_chain = Polymer(Glucose_146)
    for i in range(n-1):
        B_chain.extend(Glucose_146, from_junction_name = "1", to_junction_name = "4")
    return B_chain

# Construct 2 B chains with 4 A chains branched from each B chain
B_chains=[]
for i in range(2):
    chain = create_146_chain(random.randint(8,10))
    for j in range(4):
        A_chain = create_14_chain(random.randint(8,10))
        A_chain_as_monomer = Monomer.from_Polymer(A_chain)
        chain.extend(A_chain_as_monomer, from_junction_name = "6", to_junction_name = "1")
    chain.topology.title = f"Beta chain {i}"
    chain_as_monomer = Monomer.from_Polymer(chain)
    B_chains.append(chain_as_monomer)
    Visualize.monomer(chain_as_monomer).draw2D(f'tests/output/beta{i}.png',(400,200),highlight_junctions=True)

```

## B Chains


```python
Image(filename='tests/output/beta0.png')
```




    
![png](README_files/README_49_0.png)
    




```python
Image(filename='tests/output/beta1.png')
```




    
![png](README_files/README_50_0.png)
    



# Create glycogen polymer


```python
C_chain = create_146_chain(random.randint(8,10))
C_chain.topology.title = "Glycogen"
Glycogen = C_chain
for monomer in B_chains:
    Glycogen.extend(monomer, from_junction_name = "6", to_junction_name = "1")

Visualize.polymer(Glycogen).draw2D('tests/output/glycogen.png',(800,400))
Image(filename='tests/output/glycogen.png')
```




    
![png](README_files/README_52_0.png)
    

=======
Setup for Polytop

From your home directory, install polytop from Git:

```
git clone https://github.com/OMaraLab/polytop.git
```

Then naviate to polytop:

```
cd polytop
```

To setup polytop, run: 

```
conda create --name polytop-env
conda activate polytop-env

pip install -r requirements.txt

# polytop requires python 3.10, and setup.py will not run without it
conda uninstall python
conda install "python=3.10" 

cd polytop

pip install -e .

cd ../polyconf

pip install -e .

cd ../polybuild

pip install -e .
```
>>>>>>> a6d21ead
<|MERGE_RESOLUTION|>--- conflicted
+++ resolved
@@ -1,567 +1,3 @@
-<<<<<<< HEAD
-# Polytop Library
-
-This Jupyter notebook will demonstrate how to use the Polytop library to load sample ITP files, create monomer instances, and display a 2D representation of molecules.
-
-## Importing the Library
-
-We will import the `polytop` library and confirm the version.
-
-
-```python
-import polytop
-from polytop.topology import Topology
-from polytop.junction import Junction
-from polytop.monomer import Monomer 
-from polytop.polymer import Polymer
-from polytop.visualize import Visualize
-from IPython.display import Image
-from IPython.core.display import HTML
-
-
-```
-
-## Load topology from an ITP file
-
-First, we will load the ITP files for some molecules to use as monomers.  We'll use some amino acids to make a polypeptide.  We'll start by importing `Arginine` using the `Topology.from_ITP()` function. This function will return a `Topology` object that contains all of the information from the ITP file.  Note for display purposes we'll add a double bond manually between the carbon and the second oxygen in the terminal carboxyl group.
-
-
-```python
-ARG = Topology.from_ITP('tests/data/arginine.itp')
-print(ARG.atoms)
-```
-
-    [AE97.H26->[AE97.N5], AE97.N5->[AE97.H26,AE97.H25,AE97.C12], AE97.H25->[AE97.N5], AE97.C12->[AE97.N5,AE97.N4,AE97.N6], AE97.N6->[AE97.H23,AE97.H24,AE97.C12], AE97.H23->[AE97.N6], AE97.H24->[AE97.N6], AE97.N4->[AE97.C12,AE97.C10], AE97.C10->[AE97.C8,AE97.H18,AE97.N4,AE97.H19], AE97.H18->[AE97.C10], AE97.H19->[AE97.C10], AE97.C8->[AE97.H15,AE97.C10,AE97.H16,AE97.C7], AE97.H15->[AE97.C8], AE97.H16->[AE97.C8], AE97.C7->[AE97.H13,AE97.H14,AE97.C8,AE97.C9], AE97.H13->[AE97.C7], AE97.H14->[AE97.C7], AE97.C9->[AE97.C11,AE97.H17,AE97.N3,AE97.C7], AE97.H17->[AE97.C9], AE97.N3->[AE97.H20,AE97.C9,AE97.H21], AE97.H20->[AE97.N3], AE97.H21->[AE97.N3], AE97.C11->[AE97.C9,AE97.O2,AE97.O1], AE97.O2->[AE97.C11], AE97.O1->[AE97.C11,AE97.H22], AE97.H22->[AE97.O1]]
-
-
-We can visualize the topology as a 2D structure to make sure that this is the molecule we want to use.
-
-
-```python
-Visualize(ARG).draw2D('tests/output/arginine.png',(400,200))
-Image(filename='tests/output/arginine.png') 
-```
-
-
-
-
-    
-![png](README_files/README_5_0.png)
-    
-
-
-
-Now we need to select the terminal amine and the terminal carboxyl group as polymerization junction points in this topology so we can define this topology as a monomer.  First we redraw the topology with explicit hydrogens visible and atom IDs displayed.
-
-
-```python
-Visualize(ARG).draw2D('tests/output/arginine_unordered.png',(400,200),remove_explicit_H=False, show_atom_ID=True)
-Image(filename='tests/output/arginine_unordered.png') 
-```
-
-
-
-
-    
-![png](README_files/README_7_0.png)
-    
-
-
-
-The first step is to reorder the atom indicies to minimize the name space required for this mononmer (this is not strictly necessary, but it will make the atom IDs easier to read).  We can do this with the `Topology.reorder()` function.  This function will return a new `Topology` object with the atoms reordered.
-
-
-```python
-ARG.auto_rename_atoms()
-Visualize(ARG).draw2D('tests/output/arginine_ordered.png',(400,200),remove_explicit_H=False, show_atom_ID=True)
-Image(filename='tests/output/arginine_ordered.png')
-```
-
-
-
-
-    
-![png](README_files/README_9_0.png)
-    
-
-
-
-Now we can select the atoms that will be on either side of the polymerization junction points, and give each junction a name.  And finally display the monomer highlighting the junctions.
-
-
-```python
-
-ARG_N = ARG.junction('N1','H9').named('N')
-ARG_C = ARG.junction('C5','O1').named('C')
-ARG_monomer = Monomer(ARG, [ARG_N, ARG_C])
-Visualize.monomer(ARG_monomer).draw2D('tests/output/ARG_monomer.png',(400,200),highlight_junctions=True)
-Image(filename='tests/output/ARG_monomer.png')
-```
-
-
-
-
-    
-![png](README_files/README_11_0.png)
-    
-
-
-
-
-```python
-
-```
-
-## Loading a glutamine topology
-
-And we'll do the same with the second amino acid, glutamine
-
-
-```python
-GLN = Topology.from_ITP('tests/data/glutamine.itp')
-Visualize(GLN).draw2D('tests/output/GLN.png',(400,200))
-Visualize(GLN).draw2D('tests/output/GLN_unordered.png',(400,200),remove_explicit_H=False, show_atom_ID=True)
-GLN.auto_rename_atoms() # not required, file already ordered
-Visualize(GLN).draw2D('tests/output/GLN_ordered.png',(400,200),remove_explicit_H=False, show_atom_ID=True)
-GLN_N = GLN.junction('N1','H6').named('N')
-GLN_C = GLN.junction('C4','O1').named('C')
-GLN_monomer = Monomer(GLN, [GLN_N, GLN_C])
-Visualize.monomer(GLN_monomer).draw2D('tests/output/GLN_monomer.png',(400,200),highlight_junctions=True)
-
-```
-
-## Glutamine pipeline
-
-
-```python
-Image(filename="tests/output/GLN.png")
-```
-
-
-
-
-    
-![png](README_files/README_16_0.png)
-    
-
-
-
-
-```python
-Image(filename="tests/output/GLN_unordered.png")
-```
-
-
-
-
-    
-![png](README_files/README_17_0.png)
-    
-
-
-
-
-```python
-Image(filename="tests/output/GLN_ordered.png")
-```
-
-
-
-
-    
-![png](README_files/README_18_0.png)
-    
-
-
-
-
-```python
-Image(filename='tests/output/GLN_monomer.png')
-```
-
-
-
-
-    
-![png](README_files/README_19_0.png)
-    
-
-
-
-# Construct a polymer from a set of monomers
-
- 
-
-
-```python
-dipeptide = Polymer(ARG_monomer)
-dipeptide.extend(GLN_monomer, from_junction_name = "C", to_junction_name = "N")
-dipeptide.topology.title = "ARG-GLN Dipeptide"
-Visualize.polymer(dipeptide).draw2D('tests/output/dipeptide.png',(400,200))
-Image(filename='tests/output/dipeptide.png')
-```
-
-
-
-
-    
-![png](README_files/README_21_0.png)
-    
-
-
-
-# large polymer 
-
-We'll take a monomer like ethylene terephthalate and polymerize it to a large polymer PET.  There appears to be a problem with inferring bond orders in benzene rings, but this is just a problem for visualization.  We'll show it without inferring bond orders (so no double or triple bonds) to make sure we get the right atom numbers for the polymerization junctions.  The produced ITP should still be correct as bond order is not stored in the ITP file.
-
-
-```python
-eth_topology = Topology.from_ITP('tests/data/ethylene_terephthalate.itp')
-Visualize.topology(eth_topology, infer_bond_order=False).draw2D('tests/output/ethylene_terephthalate.png',(400,200), remove_explicit_H=False, show_atom_ID=True)
-Image(filename='tests/output/ethylene_terephthalate.png')
-```
-
-
-
-
-    
-![png](README_files/README_23_0.png)
-    
-
-
-
-## Manually construct double bonds 
-
-
-```python
-eth_topology.get_bond('C2','O1').order = 2
-eth_topology.get_bond('C8','O9').order = 2
-eth_topology.get_bond('C4','C15').order = 2
-eth_topology.get_bond('C7','C14').order = 2
-eth_topology.get_bond('C5','C6').order = 2
-
-Visualize.topology(eth_topology, infer_bond_order=False).draw2D('tests/output/ethylene_terephthalate_double_bond.png',(400,200), remove_explicit_H=False, show_atom_ID=True)
-Image(filename='tests/output/ethylene_terephthalate_double_bond.png')
-```
-
-
-
-
-    
-![png](README_files/README_25_0.png)
-    
-
-
-
-## Set the junctions to create a monomer
-
-
-```python
-ETH_A = eth_topology.junction('C12','O13').named('A')
-ETH_B = eth_topology.junction('O3','H16').named('B')
-ETH_monomer = Monomer(eth_topology, [ETH_A, ETH_B])
-Visualize.monomer(ETH_monomer, infer_bond_order=False).draw2D('tests/output/ETH_monomer.png',(400,200),highlight_junctions=True)
-Image(filename='tests/output/ETH_monomer.png')
-```
-
-
-
-
-    
-![png](README_files/README_27_0.png)
-    
-
-
-
-## Create polymer from 3-5 monomers
-
-PET is usually made from 100-200 monomers but that would not be visible so we'll just make a small one here.
-
-
-```python
-import random
-monomer_number = random.randint(3,5)
-polymer = Polymer(ETH_monomer)
-for i in range(monomer_number-1):
-    polymer.extend(ETH_monomer, from_junction_name = "B", to_junction_name = "A")
-polymer.topology.title = f"PET polymer ({monomer_number} units)"
-Visualize.polymer(polymer, infer_bond_order=False).draw2D('tests/output/PET_polymer.png',(800,200), show_legend=True)
-Image(filename='tests/output/PET_polymer.png')
-```
-
-
-
-
-    
-![png](README_files/README_29_0.png)
-    
-
-
-
-# More complex polymers
-
-We'll model a simple form of glycogen (skipping the glycogenin protein nucleating the **C** chain in the center of the polymer), which is a complex polymer of glucose molecules.  https://chem.libretexts.org/Bookshelves/Biological_Chemistry/Supplemental_Modules_(Biological_Chemistry)/Carbohydrates/Polysaccharides/Glycogen
-
-The structure is characterized by chains 8-10 units long of glucose molecules linked by alpha-1,4-glycosidic bonds, with branches linked by alpha-1,6-glycosidic bonds.  There are three category of chains, **A**, **B**, and **C**, they are 8-10 monomers long, at the end of each chain is a glucose monomer with 3 branch points. There is one **C** chain at the center of the polymer.  For this simplification that **C** chain, will be branch to 2 **B** chains, and each **B** will branch to 4  **A** chains.
-
-### Load monomer - glucose
-
-Note in this topology file;
-The C1 glycosidic junction is C₅O₄H₃ 
-The C6 glycosidic junction is C₆O₂H₁ 
-The C4 glycosidic junction is C₁O₃H₂ 
-
-We'll keep the oxygen in the C4 and C6 glycosidic bond and remove the oxygen in the C1 glycosidic bond so we can construct both 1,4 glycosidic bonds and 1,6 glycosidic bonds.
-
-
-```python
-glucose_topology = Topology.from_ITP('tests/data/glucose.itp')
-Visualize.topology(glucose_topology).draw2D('tests/output/glucose.png',(400,200), remove_explicit_H=False, show_atom_ID=True)
-Image(filename='tests/output/glucose.png')
-```
-
-
-
-
-    
-![png](README_files/README_32_0.png)
-    
-
-
-
-# Load monomer
-
-Let's start with a simple molecule of glucose, and only one of the isomers (the cyclic form), but it would be possible to model others such as the open chain form as well, and to distribute randomly among multiple given an experimentally derived distribution.  We'll create 3 monomers, one with 1,4 junctions, one with 1,6 junctions, and one with all 3 junctions.  We'll only use the 14 monomers to construct the A chains so there is no chance of a branch from the A chain.  We'll use the 146 monomer to make the B and C chains, but we'll make the B chains first and there should be just 1 1 junction remaining to connect it to the C branch. We'll make the 16 monomer just for completeness (to create other starches like amylase)
-
-
-```python
-glucose_topology = Topology.from_ITP('tests/data/glucose.itp')
-
-alpha1 = glucose_topology.junction('C5','O4').named('1')
-alpha6 = glucose_topology.junction('O2','H1').named('6')
-alpha4 = glucose_topology.junction('O3','H2').named('4')
-glucose_topology.title= "Cyclic glucose monomer"
-
-Glucose_14 = Monomer(glucose_topology, [alpha1, alpha4])
-Glucose_16 = Monomer(glucose_topology, [alpha1, alpha6])
-Glucose_146 = Monomer(glucose_topology, [alpha1, alpha4, alpha6])
-
-Visualize.monomer(Glucose_14).draw2D('tests/output/glucose_14.png',(400,200),highlight_junctions=True)
-Visualize.monomer(Glucose_16).draw2D('tests/output/glucose_16.png',(400,200),highlight_junctions=True)
-Visualize.monomer(Glucose_146).draw2D('tests/output/glucose_146.png',(400,200),highlight_junctions=True)
-
-```
-
-## Glucose monomers
-
-
-```python
-Image(filename='tests/output/glucose_14.png')
-```
-
-
-
-
-    
-![png](README_files/README_36_0.png)
-    
-
-
-
-
-```python
-Image(filename='tests/output/glucose_16.png')
-```
-
-
-
-
-    
-![png](README_files/README_37_0.png)
-    
-
-
-
-
-```python
-Image(filename='tests/output/glucose_146.png')
-```
-
-
-
-
-    
-![png](README_files/README_38_0.png)
-    
-
-
-
-# Create A chains
-
-
-```python
-import random
-random.seed(42) # for reproducability
-
-def create_14_chain(n):
-    A_chain = Polymer(Glucose_14)
-    for i in range(n-1):
-        A_chain.extend(Glucose_14, from_junction_name = "1", to_junction_name = "4")
-    return A_chain
-
-A_chains = []
-
-for i in range(4):
-    n = random.randint(8,10)
-    chain = create_14_chain(n)
-    chain.topology.title = f"Alpha chain of length {n}"
-    chain_as_monomer = Monomer.from_Polymer(chain)
-
-    Visualize.monomer(chain_as_monomer).draw2D(f'tests/output/alpha{i}.png',(400,200),highlight_junctions=True)
-    A_chains.append(f'tests/output/alpha{i}.png')
-
-
-```
-
-## A Chains
-
-Note: the difference in the shape of the images is an artifact of the visualization software (rdkit) attempting to render a 2D schematic representation of the topologies.  In a 3D visualization the shapes should be similar.  However, under simulation the absence of a dihedral constraint across the junction, that it is not possible to infer from the monomer topologies, which otherwise constrains rotation at the junction bond, will likely result in a more .
-
-
-```python
-Image(filename='tests/output/alpha0.png')
-```
-
-
-
-
-    
-![png](README_files/README_42_0.png)
-    
-
-
-
-
-```python
-Image(filename='tests/output/alpha1.png')
-```
-
-
-
-
-    
-![png](README_files/README_43_0.png)
-    
-
-
-
-
-```python
-Image(filename='tests/output/alpha2.png')
-```
-
-
-
-
-    
-![png](README_files/README_44_0.png)
-    
-
-
-
-
-```python
-Image(filename='tests/output/alpha3.png')
-```
-
-
-
-
-    
-![png](README_files/README_45_0.png)
-    
-
-
-
-## Create B Chains
-
-
-```python
-import random
-
-def create_146_chain(n):
-    B_chain = Polymer(Glucose_146)
-    for i in range(n-1):
-        B_chain.extend(Glucose_146, from_junction_name = "1", to_junction_name = "4")
-    return B_chain
-
-# Construct 2 B chains with 4 A chains branched from each B chain
-B_chains=[]
-for i in range(2):
-    chain = create_146_chain(random.randint(8,10))
-    for j in range(4):
-        A_chain = create_14_chain(random.randint(8,10))
-        A_chain_as_monomer = Monomer.from_Polymer(A_chain)
-        chain.extend(A_chain_as_monomer, from_junction_name = "6", to_junction_name = "1")
-    chain.topology.title = f"Beta chain {i}"
-    chain_as_monomer = Monomer.from_Polymer(chain)
-    B_chains.append(chain_as_monomer)
-    Visualize.monomer(chain_as_monomer).draw2D(f'tests/output/beta{i}.png',(400,200),highlight_junctions=True)
-
-```
-
-## B Chains
-
-
-```python
-Image(filename='tests/output/beta0.png')
-```
-
-
-
-
-    
-![png](README_files/README_49_0.png)
-    
-
-
-
-
-```python
-Image(filename='tests/output/beta1.png')
-```
-
-
-
-
-    
-![png](README_files/README_50_0.png)
-    
-
-
-
-# Create glycogen polymer
-
-
-```python
-C_chain = create_146_chain(random.randint(8,10))
-C_chain.topology.title = "Glycogen"
-Glycogen = C_chain
-for monomer in B_chains:
-    Glycogen.extend(monomer, from_junction_name = "6", to_junction_name = "1")
-
-Visualize.polymer(Glycogen).draw2D('tests/output/glycogen.png',(800,400))
-Image(filename='tests/output/glycogen.png')
-```
-
-
-
-
-    
-![png](README_files/README_52_0.png)
-    
-
-=======
 Setup for Polytop
 
 From your home directory, install polytop from Git:
@@ -599,5 +35,4 @@
 cd ../polybuild
 
 pip install -e .
-```
->>>>>>> a6d21ead
+```